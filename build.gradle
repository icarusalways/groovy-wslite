--- conflicted
+++ resolved
@@ -122,9 +122,5 @@
 }
 
 task wrapper(type: Wrapper) {
-<<<<<<< HEAD
-    gradleVersion = '1.3'
-=======
     gradleVersion = '1.4'
->>>>>>> 26032d47
 }